--- conflicted
+++ resolved
@@ -175,13 +175,9 @@
         return {"error": f"Failed to process and upload data: {str(e)}"}
 # Define request model
 class QueryRequest(BaseModel):
-<<<<<<< HEAD
     cids: List[str]
     default_index_attribute: str = str(app.state.index_cids.keys())  # Default to first index attribute
     index_attribute: str = 'choose one from the above'
-=======
-    index_attribute: str = default_index_attribute
->>>>>>> 586e7bef
     query: str = "select * from patient_data where HospitalID = 'HOSP-003'"
 
 
@@ -195,7 +191,6 @@
     """
     logger.info("POST /query - Processing distributed query across CIDs")
     
-<<<<<<< HEAD
     index_attribute = request.index_attribute
     index = retrieve_index(index_attribute)
     if not index:
@@ -204,15 +199,6 @@
     logger.info(f"Index for {index_attribute} retrieved successfully")
     
     cids = query_index(index, request.query, index_attribute)
-=======
-    index = retrieve_index(request.index_attribute)
-    if not index:
-        logger.error(f"Index for {request.index_attribute} not found")
-        return {"error": f"Index for {request.index_attribute} not found"}
-    logger.info(f"Index for {request.index_attribute} retrieved successfully")
-    
-    cids = query_index(index, request.query, request.index_attribute)
->>>>>>> 586e7bef
     # check the cids
     logger.info(f"Query returned {len(cids)} CIDs")
     logger.info(f"Query CIDs: {cids}")
@@ -333,7 +319,6 @@
 
     # try fetch from IPFS using POST for the cat API
     try:
-<<<<<<< HEAD
         ipfs_api_url = f"http://localhost:5001/api/v0/cat"
         logger.info(f"Requesting index from IPFS at URL: {ipfs_api_url} with CID: {index_cid}")
         # Fetch index from IPFS
@@ -341,15 +326,6 @@
         
         # Fetch chunk data from IPFS
         logger.info(response)
-=======
-        ipfs_api_url = "http://localhost:5001/api/v0/cat"
-        logger.info(f"Requesting index from IPFS at URL: {ipfs_api_url}?arg={index_cid}")
-        
-        # Use POST with the arg parameter for the CID
-        response = requests.post(ipfs_api_url, params={"arg": index_cid}, timeout=10)
-        
-        logger.info(f"Response status: {response.status_code}")
->>>>>>> 586e7bef
         if response.status_code == 200:
             serialized_index = response.content
         else:
